/****************************************************************************
 *
 *   Copyright (C) 2012-2013 PX4 Development Team. All rights reserved.
 *   Author: Tobias Naegeli <naegelit@student.ethz.ch>
 *           Lorenz Meier <lm@inf.ethz.ch>
 *           Anton Babushkin <anton.babushkin@me.com>
 *           Julian Oes <joes@student.ethz.ch>
 *
 * Redistribution and use in source and binary forms, with or without
 * modification, are permitted provided that the following conditions
 * are met:
 *
 * 1. Redistributions of source code must retain the above copyright
 *    notice, this list of conditions and the following disclaimer.
 * 2. Redistributions in binary form must reproduce the above copyright
 *    notice, this list of conditions and the following disclaimer in
 *    the documentation and/or other materials provided with the
 *    distribution.
 * 3. Neither the name PX4 nor the names of its contributors may be
 *    used to endorse or promote products derived from this software
 *    without specific prior written permission.
 *
 * THIS SOFTWARE IS PROVIDED BY THE COPYRIGHT HOLDERS AND CONTRIBUTORS
 * "AS IS" AND ANY EXPRESS OR IMPLIED WARRANTIES, INCLUDING, BUT NOT
 * LIMITED TO, THE IMPLIED WARRANTIES OF MERCHANTABILITY AND FITNESS
 * FOR A PARTICULAR PURPOSE ARE DISCLAIMED. IN NO EVENT SHALL THE
 * COPYRIGHT OWNER OR CONTRIBUTORS BE LIABLE FOR ANY DIRECT, INDIRECT,
 * INCIDENTAL, SPECIAL, EXEMPLARY, OR CONSEQUENTIAL DAMAGES (INCLUDING,
 * BUT NOT LIMITED TO, PROCUREMENT OF SUBSTITUTE GOODS OR SERVICES; LOSS
 * OF USE, DATA, OR PROFITS; OR BUSINESS INTERRUPTION) HOWEVER CAUSED
 * AND ON ANY THEORY OF LIABILITY, WHETHER IN CONTRACT, STRICT
 * LIABILITY, OR TORT (INCLUDING NEGLIGENCE OR OTHERWISE) ARISING IN
 * ANY WAY OUT OF THE USE OF THIS SOFTWARE, EVEN IF ADVISED OF THE
 * POSSIBILITY OF SUCH DAMAGE.
 *
 ****************************************************************************/

/**
 * @file multirotor_rate_control.c
 *
 * Implementation of rate controller for multirotors.
 *
 * @author Tobias Naegeli <naegelit@student.ethz.ch>
 * @author Lorenz Meier <lm@inf.ethz.ch>
 * @author Anton Babushkin <anton.babushkin@me.com>
 * @author Julian Oes <joes@student.ethz.ch>
 */

#include "multirotor_rate_control.h"
#include <stdio.h>
#include <stdlib.h>
#include <stdio.h>
#include <stdint.h>
#include <stdbool.h>
#include <float.h>
#include <math.h>
#include <systemlib/pid/pid.h>
#include <systemlib/param/param.h>
#include <systemlib/err.h>
#include <drivers/drv_hrt.h>
#include <uORB/uORB.h>



PARAM_DEFINE_FLOAT(MC_YAWRATE_P, 0.0f); /* same on Flamewheel */
PARAM_DEFINE_FLOAT(MC_YAWRATE_D, 0.0f);
PARAM_DEFINE_FLOAT(MC_YAWRATE_I, 0.0f);
//PARAM_DEFINE_FLOAT(MC_YAWRATE_AWU, 0.0f);
//PARAM_DEFINE_FLOAT(MC_YAWRATE_LIM, 1.0f);

PARAM_DEFINE_FLOAT(MC_ATTRATE_P, 0.0f); /* 0.15 F405 Flamewheel */
PARAM_DEFINE_FLOAT(MC_ATTRATE_D, 0.0f);
PARAM_DEFINE_FLOAT(MC_ATTRATE_I, 0.0f);
//PARAM_DEFINE_FLOAT(MC_ATTRATE_AWU, 0.05f);
//PARAM_DEFINE_FLOAT(MC_ATTRATE_LIM, 1.0f);	/**< roughly < 500 deg/s limit */

struct mc_rate_control_params {

	float yawrate_p;
	float yawrate_d;
	float yawrate_i;
	//float yawrate_awu;
	//float yawrate_lim;

	float attrate_p;
	float attrate_d;
	float attrate_i;
	//float attrate_awu;
	//float attrate_lim;

	float rate_lim;
};

struct mc_rate_control_param_handles {

	param_t yawrate_p;
	param_t yawrate_i;
	param_t yawrate_d;
	//param_t yawrate_awu;
	//param_t yawrate_lim;

	param_t attrate_p;
	param_t attrate_i;
	param_t attrate_d;
	//param_t attrate_awu;
	//param_t attrate_lim;
};

/**
 * Initialize all parameter handles and values
 *
 */
static int parameters_init(struct mc_rate_control_param_handles *h);

/**
 * Update all parameters
 *
 */
static int parameters_update(const struct mc_rate_control_param_handles *h, struct mc_rate_control_params *p);


static int parameters_init(struct mc_rate_control_param_handles *h)
{
	/* PID parameters */
	h->yawrate_p 	=	param_find("MC_YAWRATE_P");
	h->yawrate_i 	=	param_find("MC_YAWRATE_I");
	h->yawrate_d 	=	param_find("MC_YAWRATE_D");
	//h->yawrate_awu 	=	param_find("MC_YAWRATE_AWU");
	//h->yawrate_lim 	=	param_find("MC_YAWRATE_LIM");

	h->attrate_p 	= 	param_find("MC_ATTRATE_P");
	h->attrate_i 	= 	param_find("MC_ATTRATE_I");
	h->attrate_d 	= 	param_find("MC_ATTRATE_D");
	//h->attrate_awu 	= 	param_find("MC_ATTRATE_AWU");
	//h->attrate_lim 	= 	param_find("MC_ATTRATE_LIM");

	return OK;
}

static int parameters_update(const struct mc_rate_control_param_handles *h, struct mc_rate_control_params *p)
{
	param_get(h->yawrate_p, &(p->yawrate_p));
	param_get(h->yawrate_i, &(p->yawrate_i));
	param_get(h->yawrate_d, &(p->yawrate_d));
	//param_get(h->yawrate_awu, &(p->yawrate_awu));
	//param_get(h->yawrate_lim, &(p->yawrate_lim));

	param_get(h->attrate_p, &(p->attrate_p));
	param_get(h->attrate_i, &(p->attrate_i));
	param_get(h->attrate_d, &(p->attrate_d));
	//param_get(h->attrate_awu, &(p->attrate_awu));
	//param_get(h->attrate_lim, &(p->attrate_lim));

	return OK;
}

void multirotor_control_rates(const struct vehicle_rates_setpoint_s *rate_sp,
			      const float rates[], struct actuator_controls_s *actuators,
			      const orb_advert_t *control_debug_pub, struct vehicle_control_debug_s *control_debug)
{
	static uint64_t last_run = 0;
	const float deltaT = (hrt_absolute_time() - last_run) / 1000000.0f;
	static uint64_t last_input = 0;

<<<<<<< HEAD
//	float dT_input = (hrt_absolute_time() - last_input) / 1000000.0f;

=======
>>>>>>> cf2dbdf9
	if (last_input != rate_sp->timestamp) {
		last_input = rate_sp->timestamp;
	}

	last_run = hrt_absolute_time();

	static int motor_skip_counter = 0;

	static PID_t pitch_rate_controller;
	static PID_t roll_rate_controller;

	static struct mc_rate_control_params p;
	static struct mc_rate_control_param_handles h;

	float pitch_control_last = 0.0f;
	float roll_control_last = 0.0f;

	static bool initialized = false;

	float diff_filter_factor = 1.0f;

	/* initialize the pid controllers when the function is called for the first time */
	if (initialized == false) {
		parameters_init(&h);
		parameters_update(&h, &p);
		initialized = true;

<<<<<<< HEAD
		pid_init(&pitch_rate_controller, p.attrate_p, p.attrate_i, p.attrate_d, 1.0f, 1.0f, diff_filter_factor, PID_MODE_DERIVATIV_CALC_NO_SP);
		pid_init(&roll_rate_controller, p.attrate_p, p.attrate_i, p.attrate_d, 1.0f, 1.0f, diff_filter_factor, PID_MODE_DERIVATIV_CALC_NO_SP);
=======
		pid_init(&pitch_rate_controller, p.attrate_p, p.attrate_i, p.attrate_d, 1.0f, 1.0f, PID_MODE_DERIVATIV_CALC_NO_SP, 0.003f);
		pid_init(&roll_rate_controller, p.attrate_p, p.attrate_i, p.attrate_d, 1.0f, 1.0f, PID_MODE_DERIVATIV_CALC_NO_SP, 0.003f);
>>>>>>> cf2dbdf9

	}

	/* load new parameters with lower rate */
	if (motor_skip_counter % 2500 == 0) {
		/* update parameters from storage */
		parameters_update(&h, &p);
<<<<<<< HEAD
		pid_set_parameters(&pitch_rate_controller, p.attrate_p, p.attrate_i, p.attrate_d, 1.0f, 1.0f, diff_filter_factor);
		pid_set_parameters(&roll_rate_controller,  p.attrate_p, p.attrate_i, p.attrate_d, 1.0f, 1.0f, diff_filter_factor);
=======
		pid_set_parameters(&pitch_rate_controller, p.attrate_p, p.attrate_i, p.attrate_d, 1.0f, 1.0f);
		pid_set_parameters(&roll_rate_controller,  p.attrate_p, p.attrate_i, p.attrate_d, 1.0f, 1.0f);
>>>>>>> cf2dbdf9
	}

	/* reset integral if on ground */
	if (rate_sp->thrust < 0.01f) {
		pid_reset_integral(&pitch_rate_controller);
		pid_reset_integral(&roll_rate_controller);
	}

	/* control pitch (forward) output */
	float pitch_control = pid_calculate(&pitch_rate_controller, rate_sp->pitch ,
<<<<<<< HEAD
			rates[1], 0.0f, deltaT, &control_debug->pitch_rate_p, &control_debug->pitch_rate_i, &control_debug->pitch_rate_d);

	/* control roll (left/right) output */
	float roll_control = pid_calculate(&roll_rate_controller, rate_sp->roll ,
			rates[0], 0.0f, deltaT, &control_debug->roll_rate_p, &control_debug->roll_rate_i, &control_debug->roll_rate_d);

	/* increase resilience to faulty control inputs */
	if (isfinite(pitch_control)) {
		pitch_control_last = pitch_control;

	} else {
		pitch_control = pitch_control_last;
		warnx("rej. NaN ctrl pitch");
	}

	/* increase resilience to faulty control inputs */
	if (isfinite(roll_control)) {
		roll_control_last = roll_control;

	} else {
		roll_control = roll_control_last;
		warnx("rej. NaN ctrl roll");
	}

	/* control yaw rate */ //XXX use library here and use rates_acc[2]
=======
					    rates[1], 0.0f, deltaT);

	/* control roll (left/right) output */
	float roll_control = pid_calculate(&roll_rate_controller, rate_sp->roll ,
					   rates[0], 0.0f, deltaT);

	/* control yaw rate */ //XXX use library here
>>>>>>> cf2dbdf9
	float yaw_rate_control = p.yawrate_p * (rate_sp->yaw - rates[2]);

	/* increase resilience to faulty control inputs */
	if (!isfinite(yaw_rate_control)) {
		yaw_rate_control = 0.0f;
		warnx("rej. NaN ctrl yaw");
	}

	actuators->control[0] = roll_control;
	actuators->control[1] = pitch_control;
	actuators->control[2] = yaw_rate_control;
	actuators->control[3] = rate_sp->thrust;

	motor_skip_counter++;
}<|MERGE_RESOLUTION|>--- conflicted
+++ resolved
@@ -162,11 +162,6 @@
 	const float deltaT = (hrt_absolute_time() - last_run) / 1000000.0f;
 	static uint64_t last_input = 0;
 
-<<<<<<< HEAD
-//	float dT_input = (hrt_absolute_time() - last_input) / 1000000.0f;
-
-=======
->>>>>>> cf2dbdf9
 	if (last_input != rate_sp->timestamp) {
 		last_input = rate_sp->timestamp;
 	}
@@ -194,13 +189,8 @@
 		parameters_update(&h, &p);
 		initialized = true;
 
-<<<<<<< HEAD
-		pid_init(&pitch_rate_controller, p.attrate_p, p.attrate_i, p.attrate_d, 1.0f, 1.0f, diff_filter_factor, PID_MODE_DERIVATIV_CALC_NO_SP);
-		pid_init(&roll_rate_controller, p.attrate_p, p.attrate_i, p.attrate_d, 1.0f, 1.0f, diff_filter_factor, PID_MODE_DERIVATIV_CALC_NO_SP);
-=======
 		pid_init(&pitch_rate_controller, p.attrate_p, p.attrate_i, p.attrate_d, 1.0f, 1.0f, PID_MODE_DERIVATIV_CALC_NO_SP, 0.003f);
 		pid_init(&roll_rate_controller, p.attrate_p, p.attrate_i, p.attrate_d, 1.0f, 1.0f, PID_MODE_DERIVATIV_CALC_NO_SP, 0.003f);
->>>>>>> cf2dbdf9
 
 	}
 
@@ -208,13 +198,8 @@
 	if (motor_skip_counter % 2500 == 0) {
 		/* update parameters from storage */
 		parameters_update(&h, &p);
-<<<<<<< HEAD
-		pid_set_parameters(&pitch_rate_controller, p.attrate_p, p.attrate_i, p.attrate_d, 1.0f, 1.0f, diff_filter_factor);
-		pid_set_parameters(&roll_rate_controller,  p.attrate_p, p.attrate_i, p.attrate_d, 1.0f, 1.0f, diff_filter_factor);
-=======
 		pid_set_parameters(&pitch_rate_controller, p.attrate_p, p.attrate_i, p.attrate_d, 1.0f, 1.0f);
 		pid_set_parameters(&roll_rate_controller,  p.attrate_p, p.attrate_i, p.attrate_d, 1.0f, 1.0f);
->>>>>>> cf2dbdf9
 	}
 
 	/* reset integral if on ground */
@@ -225,41 +210,15 @@
 
 	/* control pitch (forward) output */
 	float pitch_control = pid_calculate(&pitch_rate_controller, rate_sp->pitch ,
-<<<<<<< HEAD
-			rates[1], 0.0f, deltaT, &control_debug->pitch_rate_p, &control_debug->pitch_rate_i, &control_debug->pitch_rate_d);
+					    rates[1], 0.0f, deltaT,
+					    &control_debug->pitch_rate_p, &control_debug->pitch_rate_i, &control_debug->pitch_rate_d);
 
 	/* control roll (left/right) output */
 	float roll_control = pid_calculate(&roll_rate_controller, rate_sp->roll ,
-			rates[0], 0.0f, deltaT, &control_debug->roll_rate_p, &control_debug->roll_rate_i, &control_debug->roll_rate_d);
-
-	/* increase resilience to faulty control inputs */
-	if (isfinite(pitch_control)) {
-		pitch_control_last = pitch_control;
-
-	} else {
-		pitch_control = pitch_control_last;
-		warnx("rej. NaN ctrl pitch");
-	}
-
-	/* increase resilience to faulty control inputs */
-	if (isfinite(roll_control)) {
-		roll_control_last = roll_control;
-
-	} else {
-		roll_control = roll_control_last;
-		warnx("rej. NaN ctrl roll");
-	}
-
-	/* control yaw rate */ //XXX use library here and use rates_acc[2]
-=======
-					    rates[1], 0.0f, deltaT);
-
-	/* control roll (left/right) output */
-	float roll_control = pid_calculate(&roll_rate_controller, rate_sp->roll ,
-					   rates[0], 0.0f, deltaT);
+					   rates[0], 0.0f, deltaT,
+					   &control_debug->roll_rate_p, &control_debug->roll_rate_i, &control_debug->roll_rate_d);
 
 	/* control yaw rate */ //XXX use library here
->>>>>>> cf2dbdf9
 	float yaw_rate_control = p.yawrate_p * (rate_sp->yaw - rates[2]);
 
 	/* increase resilience to faulty control inputs */
