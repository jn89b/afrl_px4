/****************************************************************************
 *
 *   Copyright (C) 2012 PX4 Development Team. All rights reserved.
 *
 * Redistribution and use in source and binary forms, with or without
 * modification, are permitted provided that the following conditions
 * are met:
 *
 * 1. Redistributions of source code must retain the above copyright
 *    notice, this list of conditions and the following disclaimer.
 * 2. Redistributions in binary form must reproduce the above copyright
 *    notice, this list of conditions and the following disclaimer in
 *    the documentation and/or other materials provided with the
 *    distribution.
 * 3. Neither the name PX4 nor the names of its contributors may be
 *    used to endorse or promote products derived from this software
 *    without specific prior written permission.
 *
 * THIS SOFTWARE IS PROVIDED BY THE COPYRIGHT HOLDERS AND CONTRIBUTORS
 * "AS IS" AND ANY EXPRESS OR IMPLIED WARRANTIES, INCLUDING, BUT NOT
 * LIMITED TO, THE IMPLIED WARRANTIES OF MERCHANTABILITY AND FITNESS
 * FOR A PARTICULAR PURPOSE ARE DISCLAIMED. IN NO EVENT SHALL THE
 * COPYRIGHT OWNER OR CONTRIBUTORS BE LIABLE FOR ANY DIRECT, INDIRECT,
 * INCIDENTAL, SPECIAL, EXEMPLARY, OR CONSEQUENTIAL DAMAGES (INCLUDING,
 * BUT NOT LIMITED TO, PROCUREMENT OF SUBSTITUTE GOODS OR SERVICES; LOSS
 * OF USE, DATA, OR PROFITS; OR BUSINESS INTERRUPTION) HOWEVER CAUSED
 * AND ON ANY THEORY OF LIABILITY, WHETHER IN CONTRACT, STRICT
 * LIABILITY, OR TORT (INCLUDING NEGLIGENCE OR OTHERWISE) ARISING IN
 * ANY WAY OUT OF THE USE OF THIS SOFTWARE, EVEN IF ADVISED OF THE
 * POSSIBILITY OF SUCH DAMAGE.
 *
 ****************************************************************************/

/**
 * @file px4io.c
 * Top-level logic for the PX4IO module.
 */

#include <nuttx/config.h>

#include <stdio.h>	// required for task_create
#include <stdbool.h>
#include <stdlib.h>
#include <errno.h>
#include <string.h>
#include <poll.h>
#include <signal.h>

#include <drivers/drv_pwm_output.h>
#include <drivers/drv_hrt.h>

#include <systemlib/perf_counter.h>

#include <stm32_uart.h>

#define DEBUG
#include "px4io.h"

__EXPORT int user_start(int argc, char *argv[]);

extern void up_cxxinitialize(void);

struct sys_state_s 	system_state;

static struct hrt_call serial_dma_call;

/* global debug level for isr_debug() */
volatile uint8_t debug_level = 0;
volatile uint32_t i2c_loop_resets = 0;

/*
 * a set of debug buffers to allow us to send debug information from ISRs
 */

static volatile uint32_t msg_counter;
static volatile uint32_t last_msg_counter;
static volatile uint8_t msg_next_out, msg_next_in;

/*
 * WARNING: too large buffers here consume the memory required
 * for mixer handling. Do not allocate more than 80 bytes for
 * output.
 */
#define NUM_MSG 2
static char msg[NUM_MSG][40];

/*
 * add a debug message to be printed on the console
 */
void
isr_debug(uint8_t level, const char *fmt, ...)
{
	if (level > debug_level) {
		return;
	}
	va_list ap;
	va_start(ap, fmt);
	vsnprintf(msg[msg_next_in], sizeof(msg[0]), fmt, ap);
	va_end(ap);
	msg_next_in = (msg_next_in+1) % NUM_MSG;
	msg_counter++;
}

/*
 * show all pending debug messages
 */
static void
show_debug_messages(void)
{
	if (msg_counter != last_msg_counter) {
		uint32_t n = msg_counter - last_msg_counter;
		if (n > NUM_MSG) n = NUM_MSG;
		last_msg_counter = msg_counter;
		while (n--) {
			debug("%s", msg[msg_next_out]);
			msg_next_out = (msg_next_out+1) % NUM_MSG;
		}
	}
}

int
user_start(int argc, char *argv[])
{
	/* run C++ ctors before we go any further */
	up_cxxinitialize();

	/* reset all to zero */
	memset(&system_state, 0, sizeof(system_state));

	/* configure the high-resolution time/callout interface */
	hrt_init();

	/*
	 * Poll at 1ms intervals for received bytes that have not triggered
	 * a DMA event.
	 */
	hrt_call_every(&serial_dma_call, 1000, 1000, (hrt_callout)stm32_serial_dma_poll, NULL);

	/* print some startup info */
	lowsyslog("\nPX4IO: starting\n");

	/* default all the LEDs to off while we start */
	LED_AMBER(false);
	LED_BLUE(false);
	LED_SAFETY(false);

	/* turn on servo power */
	POWER_SERVO(true);

	/* start the safety switch handler */
	safety_init();

	/* configure the first 8 PWM outputs (i.e. all of them) */
	up_pwm_servo_init(0xff);

	/* initialise the control inputs */
	controls_init();

	/* start the i2c handler */
	i2c_init();

	/* add a performance counter for mixing */
	perf_counter_t mixer_perf = perf_alloc(PC_ELAPSED, "mix");

	/* add a performance counter for controls */
	perf_counter_t controls_perf = perf_alloc(PC_ELAPSED, "controls");

	/* and one for measuring the loop rate */
	perf_counter_t loop_perf = perf_alloc(PC_INTERVAL, "loop");

	struct mallinfo minfo = mallinfo();
	lowsyslog("MEM: free %u, largest %u\n", minfo.mxordblk, minfo.fordblks);

#if 0
	/* not enough memory, lock down */
	if (minfo.mxordblk < 500) {
		lowsyslog("ERR: not enough MEM");
		bool phase = false;

		if (phase) {
			LED_AMBER(true);
			LED_BLUE(false);
		} else {
			LED_AMBER(false);
			LED_BLUE(true);
		}

		phase = !phase;
		usleep(300000);
	}
#endif

	/*
	 * Run everything in a tight loop.
	 */

	uint64_t last_debug_time = 0;
	for (;;) {

		/* track the rate at which the loop is running */
		perf_count(loop_perf);

		/* kick the mixer */
		perf_begin(mixer_perf);
		mixer_tick();
		perf_end(mixer_perf);

		/* kick the control inputs */
		perf_begin(controls_perf);
		controls_tick();
		perf_end(controls_perf);

		/* check for debug activity */
		show_debug_messages();

		/* post debug state at ~1Hz */
		if (hrt_absolute_time() - last_debug_time > (1000 * 1000)) {
<<<<<<< HEAD
			isr_debug(1, "d:%u s=0x%x a=0x%x f=0x%x r=%u", 
=======

			struct mallinfo minfo = mallinfo();

			isr_debug(1, "d:%u s=0x%x a=0x%x f=0x%x r=%u m=%u", 
>>>>>>> 35790e67
				  (unsigned)debug_level,
				  (unsigned)r_status_flags,
				  (unsigned)r_setup_arming,
				  (unsigned)r_setup_features,
<<<<<<< HEAD
				  (unsigned)i2c_loop_resets);
=======
				  (unsigned)i2c_loop_resets,
				  (unsigned)minfo.mxordblk);
>>>>>>> 35790e67
			last_debug_time = hrt_absolute_time();
		}
	}
}
<|MERGE_RESOLUTION|>--- conflicted
+++ resolved
@@ -215,24 +215,16 @@
 
 		/* post debug state at ~1Hz */
 		if (hrt_absolute_time() - last_debug_time > (1000 * 1000)) {
-<<<<<<< HEAD
-			isr_debug(1, "d:%u s=0x%x a=0x%x f=0x%x r=%u", 
-=======
 
 			struct mallinfo minfo = mallinfo();
 
 			isr_debug(1, "d:%u s=0x%x a=0x%x f=0x%x r=%u m=%u", 
->>>>>>> 35790e67
 				  (unsigned)debug_level,
 				  (unsigned)r_status_flags,
 				  (unsigned)r_setup_arming,
 				  (unsigned)r_setup_features,
-<<<<<<< HEAD
-				  (unsigned)i2c_loop_resets);
-=======
 				  (unsigned)i2c_loop_resets,
 				  (unsigned)minfo.mxordblk);
->>>>>>> 35790e67
 			last_debug_time = hrt_absolute_time();
 		}
 	}
