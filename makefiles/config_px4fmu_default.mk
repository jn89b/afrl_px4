#
# Makefile for the px4fmu_default configuration
#

#
# Use the configuration's ROMFS.
#
ROMFS_ROOT	 = $(PX4_BASE)/ROMFS/px4fmu_common

#
# Board support modules
#
MODULES		+= drivers/px4fmu
MODULES		+= drivers/boards/px4fmu
MODULES		+= drivers/lsm303d
MODULES		+= drivers/l3gd20
MODULES		+= drivers/ardrone_interface
MODULES		+= drivers/px4io
MODULES		+= modules/sensors

#
# System commands
#
MODULES		+= systemcmds/eeprom
MODULES		+= systemcmds/bl_update
MODULES		+= systemcmds/boardinfo
MODULES		+= systemcmds/i2c
MODULES		+= systemcmds/mixer
MODULES		+= systemcmds/param
MODULES		+= systemcmds/perf
MODULES		+= systemcmds/preflight_check
MODULES		+= systemcmds/pwm
MODULES		+= systemcmds/reboot
MODULES		+= systemcmds/top
MODULES		+= systemcmds/tests

#
# General system control
#
MODULES		+= modules/commander
MODULES		+= modules/mavlink
MODULES		+= modules/mavlink_onboard

#
# Estimation modules (EKF / other filters)
#
MODULES		+= modules/attitude_estimator_ekf
<<<<<<< HEAD
=======
MODULES		+= modules/position_estimator_mc

#
# Logging
#
MODULES		+= modules/sdlog
>>>>>>> c89f46f5

#
# Transitional support - add commands from the NuttX export archive.
#
# In general, these should move to modules over time.
#
# Each entry here is <command>.<priority>.<stacksize>.<entrypoint> but we use a helper macro
# to make the table a bit more readable.
#
define _B
	$(strip $1).$(or $(strip $2),SCHED_PRIORITY_DEFAULT).$(or $(strip $3),CONFIG_PTHREAD_STACK_DEFAULT).$(strip $4)
endef

#                  command                 priority                   stack  entrypoint
BUILTIN_COMMANDS := \
	$(call _B, adc,                    ,                          2048,  adc_main                   ) \
	$(call _B, blinkm,                 ,                          2048,  blinkm_main                ) \
	$(call _B, bma180,                 ,                          2048,  bma180_main                ) \
	$(call _B, control_demo,           ,                          2048,  control_demo_main          ) \
	$(call _B, fixedwing_att_control,  SCHED_PRIORITY_MAX-30,     2048,  fixedwing_att_control_main ) \
	$(call _B, fixedwing_pos_control,  SCHED_PRIORITY_MAX-30,     2048,  fixedwing_pos_control_main ) \
	$(call _B, gps,                    ,                          2048,  gps_main                   ) \
	$(call _B, hil,                    ,                          2048,  hil_main                   ) \
	$(call _B, hmc5883,                ,                          4096,  hmc5883_main               ) \
	$(call _B, hott_telemetry,         ,                          2048,  hott_telemetry_main        ) \
	$(call _B, kalman_demo,            SCHED_PRIORITY_MAX-30,     2048,  kalman_demo_main           ) \
	$(call _B, math_demo,              ,                          8192,  math_demo_main             ) \
	$(call _B, mpu6000,                ,                          4096,  mpu6000_main               ) \
	$(call _B, ms5611,                 ,                          2048,  ms5611_main                ) \
	$(call _B, multirotor_att_control, SCHED_PRIORITY_MAX-15,     2048,  multirotor_att_control_main) \
	$(call _B, multirotor_pos_control, SCHED_PRIORITY_MAX-25,     2048,  multirotor_pos_control_main) \
<<<<<<< HEAD
	$(call _B, position_estimator,     ,                          4096,  position_estimator_main    ) \
	$(call _B, px4io,                  ,                          2048,  px4io_main                 ) \
	$(call _B, sdlog,                  SCHED_PRIORITY_MAX-30,     2048,  sdlog_main                 ) \
	$(call _B, sensors,                SCHED_PRIORITY_MAX-5,      4096,  sensors_main               ) \
=======
>>>>>>> c89f46f5
	$(call _B, sercon,                 ,                          2048,  sercon_main                ) \
	$(call _B, serdis,                 ,                          2048,  serdis_main                ) \
	$(call _B, tone_alarm,             ,                          2048,  tone_alarm_main            ) \
	$(call _B, uorb,                   ,                          4096,  uorb_main                  )<|MERGE_RESOLUTION|>--- conflicted
+++ resolved
@@ -45,15 +45,12 @@
 # Estimation modules (EKF / other filters)
 #
 MODULES		+= modules/attitude_estimator_ekf
-<<<<<<< HEAD
-=======
 MODULES		+= modules/position_estimator_mc
 
 #
 # Logging
 #
 MODULES		+= modules/sdlog
->>>>>>> c89f46f5
 
 #
 # Transitional support - add commands from the NuttX export archive.
@@ -85,13 +82,6 @@
 	$(call _B, ms5611,                 ,                          2048,  ms5611_main                ) \
 	$(call _B, multirotor_att_control, SCHED_PRIORITY_MAX-15,     2048,  multirotor_att_control_main) \
 	$(call _B, multirotor_pos_control, SCHED_PRIORITY_MAX-25,     2048,  multirotor_pos_control_main) \
-<<<<<<< HEAD
-	$(call _B, position_estimator,     ,                          4096,  position_estimator_main    ) \
-	$(call _B, px4io,                  ,                          2048,  px4io_main                 ) \
-	$(call _B, sdlog,                  SCHED_PRIORITY_MAX-30,     2048,  sdlog_main                 ) \
-	$(call _B, sensors,                SCHED_PRIORITY_MAX-5,      4096,  sensors_main               ) \
-=======
->>>>>>> c89f46f5
 	$(call _B, sercon,                 ,                          2048,  sercon_main                ) \
 	$(call _B, serdis,                 ,                          2048,  serdis_main                ) \
 	$(call _B, tone_alarm,             ,                          2048,  tone_alarm_main            ) \
